--- conflicted
+++ resolved
@@ -162,16 +162,13 @@
     }
   }, [onSubmit]);
 
-<<<<<<< HEAD
+
   const { addFeed: oldAddFeed } = useFeedActions(
     userId,
     refreshFeeds,
     refreshFeeds,
     feedService
   );
-
-=======
->>>>>>> fbe61f4c
   // States
   const [rssUrl, setRssUrl] = useState("");
   const [youtubeUrl, setYoutubeUrl] = useState("");
